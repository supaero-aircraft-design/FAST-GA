"""
Test takeoff module
"""
#  This file is part of FAST : A framework for rapid Overall Aircraft Design
#  Copyright (C) 2020  ONERA & ISAE-SUPAERO
#  FAST is free software: you can redistribute it and/or modify
#  it under the terms of the GNU General Public License as published by
#  the Free Software Foundation, either version 3 of the License, or
#  (at your option) any later version.
#  This program is distributed in the hope that it will be useful,
#  but WITHOUT ANY WARRANTY; without even the implied warranty of
#  MERCHANTABILITY or FITNESS FOR A PARTICULAR PURPOSE.  See the
#  GNU General Public License for more details.
#  You should have received a copy of the GNU General Public License
#  along with this program.  If not, see <https://www.gnu.org/licenses/>.

from openmdao.core.group import Group
import pytest

from ..mission.takeoff_HE import TakeOffPhase, _v2, _vr_from_v2, _v_lift_off_from_v2, _simulate_takeoff
from ..mission.mission_HE import _compute_taxi, _compute_climb, _compute_cruise, _compute_descent
from ..mission.mission_HE import Mission_HE

from tests.testing_utilities import run_system, get_indep_var_comp, list_inputs

from fastga.models.weight.cg.cg_variation import InFlightCGVariation

from .dummy_engines import ENGINE_WRAPPER_SR22 as ENGINE_WRAPPER

XML_FILE = "sr22_FC.xml"

ENGINE_WRAPPER = "fastga.wrapper.propulsion.basicHE_engine"

def _test_v2():
    """ Tests safety speed """

    # Research independent input value in .xml file
    ivc = get_indep_var_comp(list_inputs(_v2(propulsion_id=ENGINE_WRAPPER)), __file__, XML_FILE)

    # Run problem and check obtained value(s) is/(are) correct
    problem = run_system(_v2(propulsion_id=ENGINE_WRAPPER), ivc)
    v2 = problem.get_val("v2:speed", units="m/s")
    assert v2 == pytest.approx(28.81, abs=1e-2)
    alpha = problem.get_val("v2:angle", units="deg")
    assert alpha == pytest.approx(10.25, abs=1e-2)
    climb_gradient = problem.get_val("v2:climb_gradient")
    assert climb_gradient == pytest.approx(0.046, abs=1e-2)


def _test_vloff():
    """ Tests lift-off speed """

    # Research independent input value in .xml file
    ivc = get_indep_var_comp(
        list_inputs(_v_lift_off_from_v2(propulsion_id=ENGINE_WRAPPER)), __file__, XML_FILE
    )
    ivc.add_output("v2:speed", 39.47, units="m/s")
    ivc.add_output("v2:angle", 10.25, units="deg")

    # Run problem and check obtained value(s) is/(are) correct
    problem = run_system(_v_lift_off_from_v2(propulsion_id=ENGINE_WRAPPER), ivc)
    vloff = problem.get_val("v_lift_off:speed", units="m/s")
    assert vloff == pytest.approx(28.49, abs=1e-2)
    alpha = problem.get_val("v_lift_off:angle", units="deg")
    assert alpha == pytest.approx(10.25, abs=1e-2)


def _test_vr():
    """ Tests rotation speed """

    # Research independent input value in .xml file
    ivc = get_indep_var_comp(
        list_inputs(_vr_from_v2(propulsion_id=ENGINE_WRAPPER)), __file__, XML_FILE
    )

    ivc.add_output("v_lift_off:speed", 38.39, units="m/s")
    ivc.add_output("v_lift_off:angle", 10.25, units="deg")

    # Run problem and check obtained value(s) is/(are) correct

    problem = run_system(_vr_from_v2(propulsion_id=ENGINE_WRAPPER), ivc)
    vr = problem.get_val("vr:speed", units="m/s")
    assert vr == pytest.approx(37.01, abs=1e-2)


def _test_simulate_takeoff():
    """ Tests simulate takeoff """

    # Research independent input value in .xml file
    ivc = get_indep_var_comp(
        list_inputs(_simulate_takeoff(propulsion_id=ENGINE_WRAPPER)), __file__, XML_FILE
    )
    ivc.add_output("vr:speed", 28.55, units="m/s")
    ivc.add_output("v2:angle", 10.25, units="deg")

    # Run problem and check obtained value(s) is/(are) correct
    problem = run_system(_simulate_takeoff(propulsion_id=ENGINE_WRAPPER), ivc)
    vr = problem.get_val("data:mission:sizing:takeoff:VR", units="m/s")
    assert vr == pytest.approx(28.55, abs=1e-2)
    vloff = problem.get_val("data:mission:sizing:takeoff:VLOF", units="m/s")
    assert vloff == pytest.approx(30.64, abs=1e-2)
    v2 = problem.get_val("data:mission:sizing:takeoff:V2", units="m/s")
    assert v2 == pytest.approx(27.80, abs=1e-2)
    tofl = problem.get_val("data:mission:sizing:takeoff:TOFL", units="m")
    assert tofl == pytest.approx(750, abs=1)
    ground_roll = problem.get_val("data:mission:sizing:takeoff:ground_roll", units="m")
    assert ground_roll == pytest.approx(607, abs=1)
    duration = problem.get_val("data:mission:sizing:takeoff:duration", units="s")
    assert duration == pytest.approx(43, abs=1e-1)
    fuel1 = problem.get_val("data:mission:sizing:takeoff:fuel", units="kg")
    assert fuel1 == pytest.approx(0.0137, abs=1e-2)
    fuel2 = problem.get_val("data:mission:sizing:initial_climb:fuel", units="kg")
    assert fuel2 == pytest.approx(0.0017, abs=1e-2)


def _test_takeoff_phase_connections():
    """ Tests complete take-off phase connection with speeds """

    # Research independent input value in .xml file
    ivc = get_indep_var_comp(
        list_inputs(TakeOffPhase(propulsion_id=ENGINE_WRAPPER)), __file__, XML_FILE
    )

    # Run problem and check obtained value(s) is/(are) correct
    # noinspection PyTypeChecker
    problem = run_system(TakeOffPhase(propulsion_id=ENGINE_WRAPPER), ivc)
    vr = problem.get_val("data:mission:sizing:takeoff:VR", units="m/s")
    assert vr == pytest.approx(25.74, abs=1e-2)
    vloff = problem.get_val("data:mission:sizing:takeoff:VLOF", units="m/s")
    assert vloff == pytest.approx(28.56, abs=1e-2)
    v2 = problem.get_val("data:mission:sizing:takeoff:V2", units="m/s")
    assert v2 == pytest.approx(27.41, abs=1e-2)
    tofl = problem.get_val("data:mission:sizing:takeoff:TOFL", units="m")
    assert tofl == pytest.approx(690, abs=1)
    ground_roll = problem.get_val("data:mission:sizing:takeoff:ground_roll", units="m")
    assert ground_roll == pytest.approx(467, abs=1)
    duration = problem.get_val("data:mission:sizing:takeoff:duration", units="s")
    assert duration == pytest.approx(39.5, abs=1e-1)
    fuel1 = problem.get_val("data:mission:sizing:takeoff:fuel", units="kg")
    assert fuel1 == pytest.approx(0.011, abs=1e-3)
    fuel2 = problem.get_val("data:mission:sizing:initial_climb:fuel", units="kg")
    assert fuel2 == pytest.approx(0.002, abs=1e-3)


def test_compute_taxi():
    """ Tests taxi in/out phase """

    # Research independent input value in .xml file
    ivc = get_indep_var_comp(
        list_inputs(_compute_taxi(propulsion_id=ENGINE_WRAPPER, taxi_out=True)), __file__, XML_FILE
    )

    # Run problem and check obtained value(s) is/(are) correct
    problem = run_system(_compute_taxi(propulsion_id=ENGINE_WRAPPER, taxi_out=True), ivc)
    fuel_mass = problem.get_val("data:mission:sizing:taxi_out:fuel", units="kg")
    assert fuel_mass == pytest.approx(
        0.0, abs=1e-2
    )  # result strongly dependent on the defined Thrust limit

    # Research independent input value in .xml file
    ivc = get_indep_var_comp(
        list_inputs(_compute_taxi(propulsion_id=ENGINE_WRAPPER, taxi_out=False)), __file__, XML_FILE
    )

    # Run problem and check obtained value(s) is/(are) correct
    problem = run_system(_compute_taxi(propulsion_id=ENGINE_WRAPPER, taxi_out=False), ivc)
    fuel_mass = problem.get_val("data:mission:sizing:taxi_in:fuel", units="kg")
    assert fuel_mass == pytest.approx(
        0.0, abs=1e-2
    )  # result strongly dependent on the defined Thrust limit


def test_compute_climb():
    """ Tests climb phase """

    # Research independent input value in .xml file
    group = Group()
    group.add_subsystem("in_flight_cg_variation", InFlightCGVariation(), promotes=["*"])
    group.add_subsystem("descent", _compute_climb(propulsion_id=ENGINE_WRAPPER), promotes=["*"])
    ivc = get_indep_var_comp(list_inputs(group), __file__, XML_FILE)

    # Run problem and check obtained value(s) is/(are) correct
    problem = run_system(group, ivc)
    v_cas = problem.get_val("data:mission:sizing:main_route:climb:v_cas", units="kn")
    assert v_cas == pytest.approx(89.17, abs=1e-1)
    fuel_mass = problem.get_val("data:mission:sizing:main_route:climb:fuel", units="kg")
    assert fuel_mass == pytest.approx(3.709, abs=1e-2)
    distance = (
        problem.get_val("data:mission:sizing:main_route:climb:distance", units="m") / 1000.0
    )  # conversion to km
<<<<<<< HEAD
    assert distance == pytest.approx(69.876, abs=1e-2)
=======
    assert distance == pytest.approx(69.87, abs=1e-2)
>>>>>>> 7fa23e4b
    duration = problem.get_val("data:mission:sizing:main_route:climb:duration", units="min")
    assert duration == pytest.approx(23.81, abs=1e-2)


def test_compute_cruise():
    """ Tests cruise phase """

    # Research independent input value in .xml file
    group = Group()
    group.add_subsystem("in_flight_cg_variation", InFlightCGVariation(), promotes=["*"])
    group.add_subsystem("cruise", _compute_cruise(propulsion_id=ENGINE_WRAPPER), promotes=["*"])
    ivc = get_indep_var_comp(list_inputs(group), __file__, XML_FILE)

    # Run problem and check obtained value(s) is/(are) correct
    problem = run_system(group, ivc)
    fuel_mass = problem.get_val("data:mission:sizing:main_route:cruise:fuel", units="kg")
<<<<<<< HEAD
    assert fuel_mass == pytest.approx(21.909, abs=1)
=======
    assert fuel_mass == pytest.approx(21.909, abs=1e-1)
>>>>>>> 7fa23e4b
    distance = (
        problem.get_val("data:mission:sizing:main_route:cruise:distance", units="m") / 1000.0
    )  # conversion to km
    assert distance == pytest.approx(616.3, abs=1)
    duration = problem.get_val("data:mission:sizing:main_route:cruise:duration", units="h")
    assert duration == pytest.approx(2.35, abs=1e-2)


def test_compute_descent():
    """ Tests descent phase """

    # Research independent input value in .xml file
    group = Group()
    group.add_subsystem("in_flight_cg_variation", InFlightCGVariation(), promotes=["*"])
    group.add_subsystem("descent", _compute_descent(propulsion_id=ENGINE_WRAPPER), promotes=["*"])
    ivc = get_indep_var_comp(list_inputs(group), __file__, XML_FILE)

    # Run problem and check obtained value(s) is/(are) correct
    problem = run_system(group, ivc)
    fuel_mass = problem.get_val("data:mission:sizing:main_route:descent:fuel", units="kg")
    assert fuel_mass == pytest.approx(0.507, abs=1e-2)
    distance = (
        problem.get_val("data:mission:sizing:main_route:descent:distance", units="m") / 1000
    )  # conversion to km
    assert distance == pytest.approx(58.17, abs=1)
    duration = problem.get_val("data:mission:sizing:main_route:descent:duration", units="min")
    assert duration == pytest.approx(33.33, abs=1)


def test_loop_cruise_distance():
    """ Tests a distance computation loop matching the descent value/TLAR total range. """

    # Research independent input value in .xml file
    ivc = get_indep_var_comp(list_inputs(Mission_HE(propulsion_id=ENGINE_WRAPPER)), __file__, XML_FILE)

    # Run problem and check obtained value(s) is/(are) correct
    # noinspection PyTypeChecker
    problem = run_system(Mission_HE(propulsion_id=ENGINE_WRAPPER), ivc)
    m_total = problem.get_val("data:mission:sizing:fuel", units="kg")
<<<<<<< HEAD
    assert m_total == pytest.approx(30.62, abs=1e-1)
=======
    assert m_total == pytest.approx(30.65, abs=1e-1)
>>>>>>> 7fa23e4b
    climb_distance = problem.get_val("data:mission:sizing:main_route:climb:distance", units="NM")
    cruise_distance = problem.get_val("data:mission:sizing:main_route:cruise:distance", units="NM")
    descent_distance = problem.get_val(
        "data:mission:sizing:main_route:descent:distance", units="NM"
    )
    total_distance = problem.get_val("data:TLAR:range", units="NM")
    error_distance = total_distance - (climb_distance + cruise_distance + descent_distance)
    assert error_distance == pytest.approx(0.0, abs=1e-1)<|MERGE_RESOLUTION|>--- conflicted
+++ resolved
@@ -188,11 +188,7 @@
     distance = (
         problem.get_val("data:mission:sizing:main_route:climb:distance", units="m") / 1000.0
     )  # conversion to km
-<<<<<<< HEAD
     assert distance == pytest.approx(69.876, abs=1e-2)
-=======
-    assert distance == pytest.approx(69.87, abs=1e-2)
->>>>>>> 7fa23e4b
     duration = problem.get_val("data:mission:sizing:main_route:climb:duration", units="min")
     assert duration == pytest.approx(23.81, abs=1e-2)
 
@@ -209,11 +205,7 @@
     # Run problem and check obtained value(s) is/(are) correct
     problem = run_system(group, ivc)
     fuel_mass = problem.get_val("data:mission:sizing:main_route:cruise:fuel", units="kg")
-<<<<<<< HEAD
-    assert fuel_mass == pytest.approx(21.909, abs=1)
-=======
     assert fuel_mass == pytest.approx(21.909, abs=1e-1)
->>>>>>> 7fa23e4b
     distance = (
         problem.get_val("data:mission:sizing:main_route:cruise:distance", units="m") / 1000.0
     )  # conversion to km
@@ -238,9 +230,9 @@
     distance = (
         problem.get_val("data:mission:sizing:main_route:descent:distance", units="m") / 1000
     )  # conversion to km
-    assert distance == pytest.approx(58.17, abs=1)
+    assert distance == pytest.approx(54.64, abs=1)
     duration = problem.get_val("data:mission:sizing:main_route:descent:duration", units="min")
-    assert duration == pytest.approx(33.33, abs=1)
+    assert duration == pytest.approx(31.35, abs=1)
 
 
 def test_loop_cruise_distance():
@@ -253,11 +245,7 @@
     # noinspection PyTypeChecker
     problem = run_system(Mission_HE(propulsion_id=ENGINE_WRAPPER), ivc)
     m_total = problem.get_val("data:mission:sizing:fuel", units="kg")
-<<<<<<< HEAD
     assert m_total == pytest.approx(30.62, abs=1e-1)
-=======
-    assert m_total == pytest.approx(30.65, abs=1e-1)
->>>>>>> 7fa23e4b
     climb_distance = problem.get_val("data:mission:sizing:main_route:climb:distance", units="NM")
     cruise_distance = problem.get_val("data:mission:sizing:main_route:cruise:distance", units="NM")
     descent_distance = problem.get_val(
