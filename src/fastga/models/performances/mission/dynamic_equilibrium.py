--- conflicted
+++ resolved
@@ -27,7 +27,19 @@
 
 from stdatm import Atmosphere
 
-<<<<<<< HEAD
+# Definition of Fast-ga custom flight point parameters
+FAST_GA_fields = {
+    'gamma': {'name':'gamma','unit':'rad'},
+    "alpha": {'name':'alpha','unit':'deg'},
+    "cl_wing": {'name':'cl_wing','unit':''},
+    "cl_htp": {'name':'cl_htp','unit':''},
+}
+
+# Extending FlightPoint dataclass
+col_name = FlightPoint.__annotations__
+for key in FAST_GA_fields.keys():
+    if FAST_GA_fields[key]['name'] not in col_name:
+        FlightPoint.add_field(name=FAST_GA_fields[key]['name'], unit=FAST_GA_fields[key]['unit'])
 CSV_DATA_LABELS = [
     "time",
     "altitude",
@@ -51,21 +63,6 @@
     "powertrain power input (W)"
 
 ]
-=======
-# Definition of Fast-ga custom flight point parameters
-FAST_GA_fields = {
-    'gamma': {'name':'gamma','unit':'rad'},
-    "alpha": {'name':'alpha','unit':'deg'},
-    "cl_wing": {'name':'cl_wing','unit':''},
-    "cl_htp": {'name':'cl_htp','unit':''},
-}
-
-# Extending FlightPoint dataclass
-col_name = FlightPoint.__annotations__
-for key in FAST_GA_fields.keys():
-    if FAST_GA_fields[key]['name'] not in col_name:
-        FlightPoint.add_field(name=FAST_GA_fields[key]['name'], unit=FAST_GA_fields[key]['unit'])
->>>>>>> 6095be9d
 
 _LOGGER = logging.getLogger(__name__)
 
@@ -481,10 +478,6 @@
     sfc,
     name: str,
     existing_dataframe: pd.DataFrame = None,
-    l_d_ratio = 1.0,
-    battery_power=0,
-    motor_in_power=0,
-    powertrain_in_power=0,
 ):
     """
     Method to save mission point to a pandas dataframe file for further post-processing
@@ -529,10 +522,6 @@
             float(thrust_rate),
             float(sfc),
             name,
-            float(l_d_ratio),
-            float(battery_power),
-            float(motor_in_power),
-            float(powertrain_in_power),
         ]
     else:
         data = [
@@ -552,10 +541,6 @@
             float(thrust_rate),
             float(sfc),
             name,
-            float(l_d_ratio),
-            float(battery_power),
-            float(motor_in_power),
-            float(powertrain_in_power),
         ]
         row = pd.DataFrame(data, index=CSV_DATA_LABELS).transpose()
         existing_dataframe = pd.concat([existing_dataframe, row])
