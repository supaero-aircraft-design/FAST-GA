"""
test module for wing area computation.
"""
#  This file is part of FAST-OAD_CS23 : A framework for rapid Overall Aircraft Design
#  Copyright (C) 2022  ONERA & ISAE-SUPAERO
#  FAST is free software: you can redistribute it and/or modify
#  it under the terms of the GNU General Public License as published by
#  the Free Software Foundation, either version 3 of the License, or
#  (at your option) any later version.
#  This program is distributed in the hope that it will be useful,
#  but WITHOUT ANY WARRANTY; without even the implied warranty of
#  MERCHANTABILITY or FITNESS FOR A PARTICULAR PURPOSE.  See the
#  GNU General Public License for more details.
#  You should have received a copy of the GNU General Public License
#  along with this program.  If not, see <https://www.gnu.org/licenses/>.

import os.path as pth

import openmdao.api as om
from numpy.testing import assert_allclose

from tests.testing_utilities import get_indep_var_comp, list_inputs, run_system
from ..update_wing_area_group import UpdateWingAreaGroup
from ..update_wing_position import UpdateWingPosition
from ..wing_area_component.update_wing_area import UpdateWingArea
from ..wing_area_component.wing_area_cl_equilibrium import (
    UpdateWingAreaLiftEquilibrium,
    ConstraintWingAreaLiftEquilibrium,
)
from ..wing_area_component.wing_area_loop_cl_simple import (
    UpdateWingAreaLiftSimple,
    ConstraintWingAreaLiftSimple,
)
from ..wing_area_component.wing_area_loop_geom_adv import (
    UpdateWingAreaGeomAdvanced,
    ConstraintWingAreaGeomAdvanced,
)
from ..wing_area_component.wing_area_loop_geom_simple import (
    UpdateWingAreaGeomSimple,
    ConstraintWingAreaGeomSimple,
)

DATA_FOLDER_PATH = pth.join(pth.dirname(__file__), "data")


def test_update_wing_area_group():
    # Driven by fuel
    ivc = om.IndepVarComp()
    ivc.add_output("data:propulsion:fuel_type", 1.0)
    ivc.add_output("data:geometry:wing:root:chord", 1.549, units="m")
    ivc.add_output("data:geometry:wing:tip:chord", 1.549, units="m")
    ivc.add_output("data:geometry:wing:root:thickness_ratio", 0.149)
    ivc.add_output("data:geometry:wing:tip:thickness_ratio", 0.103)
    ivc.add_output("data:mission:sizing:fuel", val=600.0, units="kg")
    ivc.add_output("data:TLAR:v_approach", val=78.0, units="kn")
    ivc.add_output("data:weight:aircraft:MLW", val=1692.37, units="kg")
    ivc.add_output("data:weight:aircraft:MFW", val=573.00, units="kg")
    ivc.add_output("data:aerodynamics:aircraft:landing:CL_max", val=2.0272)

    problem = run_system(UpdateWingAreaGroup(), ivc)
    assert_allclose(problem["data:geometry:wing:area"], 20.05, atol=1e-2)
    assert_allclose(
        problem["data:constraints:wing:additional_CL_capacity"], 0.61, atol=1e-2
    )
    assert_allclose(
        problem.get_val("data:constraints:wing:additional_fuel_capacity", units="kg"),
        -27,
        atol=1,
    )
    # not 0.0 because MFW not updated

    # Driven by CL max
    ivc = om.IndepVarComp()
    ivc.add_output("data:propulsion:fuel_type", 1.0)
    ivc.add_output("data:geometry:wing:root:chord", 1.549, units="m")
    ivc.add_output("data:geometry:wing:tip:chord", 1.549, units="m")
    ivc.add_output("data:geometry:wing:root:thickness_ratio", 0.149)
    ivc.add_output("data:geometry:wing:tip:thickness_ratio", 0.103)
    ivc.add_output("data:mission:sizing:fuel", val=300.0, units="kg")
    ivc.add_output("data:TLAR:v_approach", val=78.0, units="kn")
    ivc.add_output("data:weight:aircraft:MLW", val=1692.37, units="kg")
    ivc.add_output("data:weight:aircraft:MFW", val=573.00, units="kg")
    ivc.add_output("data:aerodynamics:aircraft:landing:CL_max", val=2.0272)

    problem = run_system(UpdateWingAreaGroup(), ivc)
    assert_allclose(problem["data:geometry:wing:area"], 14.02, atol=1e-2)
    assert_allclose(
        problem["data:constraints:wing:additional_CL_capacity"], 0.0, atol=1e-2
    )
    assert_allclose(
        problem.get_val("data:constraints:wing:additional_fuel_capacity", units="kg"),
        273,
        atol=1,
    )


def test_simple_geom():
    ivc_loop = om.IndepVarComp()
    ivc_loop.add_output("data:propulsion:fuel_type", 1.0)
    ivc_loop.add_output("data:geometry:wing:root:chord", 1.549, units="m")
    ivc_loop.add_output("data:geometry:wing:tip:chord", 1.549, units="m")
    ivc_loop.add_output("data:geometry:wing:root:thickness_ratio", 0.149)
    ivc_loop.add_output("data:geometry:wing:tip:thickness_ratio", 0.103)
    ivc_loop.add_output("data:mission:sizing:fuel", val=600.0, units="kg")

    problem_loop = run_system(UpdateWingAreaGeomSimple(), ivc_loop)
    assert_allclose(problem_loop["wing_area"], 20.05, atol=1e-2)

    # _ = problem_loop.check_partials(compact_print=True)

    ivc_cons = om.IndepVarComp()
    ivc_cons.add_output("data:weight:aircraft:MFW", val=573.00, units="kg")
    ivc_cons.add_output("data:mission:sizing:fuel", val=600.0, units="kg")

    problem_cons = run_system(ConstraintWingAreaGeomSimple(), ivc_cons)
    assert_allclose(
        problem_cons.get_val(
            "data:constraints:wing:additional_fuel_capacity", units="kg"
        ),
        -27.0,
        atol=1,
    )

    # _ = problem_cons.check_partials(compact_print=True)


def test_simple_cl():
    ivc_loop = om.IndepVarComp()
    ivc_loop.add_output("data:TLAR:v_approach", val=78.0, units="kn")
    ivc_loop.add_output("data:weight:aircraft:MLW", val=1692.37, units="kg")
    ivc_loop.add_output("data:aerodynamics:aircraft:landing:CL_max", val=2.0272)

    problem_loop = run_system(UpdateWingAreaLiftSimple(), ivc_loop)
    assert_allclose(problem_loop["wing_area"], 14.02, atol=1e-2)

    # _ = problem_loop.check_partials(compact_print=True)

    ivc_cons = om.IndepVarComp()
    ivc_cons.add_output("data:TLAR:v_approach", val=78.0, units="kn")
    ivc_cons.add_output("data:weight:aircraft:MLW", val=1692.37, units="kg")
    ivc_cons.add_output("data:aerodynamics:aircraft:landing:CL_max", val=2.0272)
    ivc_cons.add_output("data:geometry:wing:area", val=14.02, units="m**2")

    problem_cons = run_system(ConstraintWingAreaLiftSimple(), ivc_cons)
    assert_allclose(
        problem_cons.get_val("data:constraints:wing:additional_CL_capacity"),
        0.0,
        atol=1e-2,
    )

    # _ = problem_cons.check_partials(compact_print=True)


def test_advanced_geom():
    ivc_loop = om.IndepVarComp()
    ivc_loop.add_output("data:propulsion:fuel_type", 1.0)
    ivc_loop.add_output("data:geometry:wing:root:thickness_ratio", 0.149)
    ivc_loop.add_output("data:geometry:wing:tip:thickness_ratio", 0.103)
    ivc_loop.add_output("data:geometry:wing:kink:span_ratio", 0.0)
    ivc_loop.add_output("data:mission:sizing:fuel", val=600.0, units="kg")
    ivc_loop.add_output("data:aerodynamics:aircraft:landing:CL_max", val=2.0272)
    ivc_loop.add_output("data:geometry:wing:taper_ratio", val=0.8)
    ivc_loop.add_output("data:geometry:wing:aspect_ratio", val=4)
    ivc_loop.add_output("data:geometry:flap:chord_ratio", val=0.15)
    ivc_loop.add_output("data:geometry:wing:aileron:chord_ratio", val=0.2)
    ivc_loop.add_output("data:geometry:fuselage:maximum_width", val=1.5, units="m")
    ivc_loop.add_output("data:geometry:propulsion:tank:y_ratio_tank_beginning", val=0.2)
    ivc_loop.add_output("data:geometry:propulsion:tank:y_ratio_tank_end", val=0.8)
    ivc_loop.add_output("data:geometry:propulsion:engine:layout", val=1.0)
    ivc_loop.add_output(
        "data:geometry:propulsion:engine:y_ratio",
        val=0.34,
    )
    ivc_loop.add_output("data:geometry:propulsion:tank:LE_chord_percentage", val=0.05)
    ivc_loop.add_output("data:geometry:propulsion:tank:TE_chord_percentage", val=0.05)
    ivc_loop.add_output("data:geometry:landing_gear:type", val=1.0)
    ivc_loop.add_output("data:geometry:landing_gear:y", val=1.5, units="m")
    ivc_loop.add_output(
        "data:geometry:propulsion:nacelle:width", val=0.9291288709126333, units="m"
    )
    ivc_loop.add_output("settings:geometry:fuel_tanks:depth", val=0.6)

    problem_loop = run_system(UpdateWingAreaGeomAdvanced(), ivc_loop)
    assert_allclose(problem_loop["wing_area"], 21.73, atol=1e-2)

    problem_loop.check_partials(compact_print=True)

    ivc_cons = om.IndepVarComp()
    ivc_cons.add_output("data:propulsion:fuel_type", 1.0)
    ivc_cons.add_output("data:geometry:wing:root:thickness_ratio", 0.149)
    ivc_cons.add_output("data:geometry:wing:tip:thickness_ratio", 0.103)
    ivc_cons.add_output("data:geometry:wing:kink:span_ratio", 0.0)
    ivc_cons.add_output("data:mission:sizing:fuel", val=600.0, units="kg")
    ivc_cons.add_output("data:geometry:wing:taper_ratio", val=0.8)
    ivc_cons.add_output("data:geometry:wing:aspect_ratio", val=4)
    ivc_cons.add_output("data:geometry:flap:chord_ratio", val=0.15)
    ivc_cons.add_output("data:geometry:wing:aileron:chord_ratio", val=0.2)
    ivc_cons.add_output("data:geometry:fuselage:maximum_width", val=1.5, units="m")
    ivc_cons.add_output("data:geometry:propulsion:tank:y_ratio_tank_beginning", val=0.2)
    ivc_cons.add_output("data:geometry:propulsion:tank:y_ratio_tank_end", val=0.8)
    ivc_cons.add_output("data:geometry:propulsion:engine:layout", val=1.0)
    ivc_cons.add_output(
        "data:geometry:propulsion:engine:y_ratio",
        val=0.34,
    )
    ivc_cons.add_output("data:geometry:propulsion:tank:LE_chord_percentage", val=0.05)
    ivc_cons.add_output("data:geometry:propulsion:tank:TE_chord_percentage", val=0.05)
    ivc_cons.add_output("data:geometry:landing_gear:type", val=1.0)
    ivc_cons.add_output("data:geometry:landing_gear:y", val=1.5, units="m")
    ivc_cons.add_output(
        "data:geometry:propulsion:nacelle:width", val=0.9291288709126333, units="m"
    )
    ivc_cons.add_output("settings:geometry:fuel_tanks:depth", val=0.6)
    ivc_cons.add_output("data:geometry:wing:area", val=21.73, units="m**2")

    problem_cons = run_system(ConstraintWingAreaGeomAdvanced(), ivc_cons)
    assert_allclose(
        problem_cons["data:constraints:wing:additional_fuel_capacity"], 0.0, atol=1
    )

    problem_cons.check_partials(compact_print=True)

<<<<<<< HEAD

=======
>>>>>>> eeb806b0
def test_advanced_cl():
    xml_file = "beechcraft_76.xml"

    inputs_list = list_inputs(
        UpdateWingAreaLiftEquilibrium(
            propulsion_id="fastga.wrapper.propulsion.basicIC_engine"
        )
    )
    # Research independent input value in .xml file
    ivc_loop = get_indep_var_comp(
        inputs_list,
        __file__,
        xml_file,
    )
    ivc_loop.add_output("data:mission:sizing:taxi_in:thrust", val=1500, units="N")
    ivc_loop.add_output("data:mission:sizing:taxi_out:thrust", val=1500, units="N")

    problem_loop = run_system(
        UpdateWingAreaLiftEquilibrium(
            propulsion_id="fastga.wrapper.propulsion.basicIC_engine"
        ),
        ivc_loop,
    )
    assert_allclose(problem_loop["wing_area"], 17.39, atol=1e-2)

    inputs_list = list_inputs(
        ConstraintWingAreaLiftEquilibrium(
            propulsion_id="fastga.wrapper.propulsion.basicIC_engine"
        )
    )

    inputs_list.remove("data:geometry:wing:area")
    # Research independent input value in .xml file
    ivc_cons = get_indep_var_comp(
        inputs_list,
        __file__,
        xml_file,
    )
    ivc_cons.add_output("data:mission:sizing:taxi_in:thrust", val=1500, units="N")
    ivc_cons.add_output("data:mission:sizing:taxi_out:thrust", val=1500, units="N")
    ivc_cons.add_output("data:geometry:wing:area", val=17.39, units="m**2")
    problem_cons = run_system(
        ConstraintWingAreaLiftEquilibrium(
            propulsion_id="fastga.wrapper.propulsion.basicIC_engine"
        ),
        ivc_cons,
    )
    assert_allclose(
        problem_cons.get_val("data:constraints:wing:additional_CL_capacity"),
        0.0,
        atol=1e-2,
    )


def test_update_wing_area():
    ivc_geom = om.IndepVarComp()
    ivc_geom.add_output("wing_area:geometric", val=20.0, units="m**2")
    ivc_geom.add_output("wing_area:aerodynamic", val=15.0, units="m**2")

    problem_geom = run_system(UpdateWingArea(), ivc_geom)
    assert_allclose(problem_geom["data:geometry:wing:area"], 20.0, atol=1e-3)

    # _ = problem_geom.check_partials(compact_print=True)

    ivc_aero = om.IndepVarComp()
    ivc_aero.add_output("wing_area:geometric", val=10.0, units="m**2")
    ivc_aero.add_output("wing_area:aerodynamic", val=15.0, units="m**2")

    problem_aero = run_system(UpdateWingArea(), ivc_aero)
    assert_allclose(problem_aero["data:geometry:wing:area"], 15.0, atol=1e-3)

    # _ = problem_aero.check_partials(compact_print=True)


def test_update_wing_position():
<<<<<<< HEAD
    ivc = get_indep_var_comp(
        list_inputs(UpdateWingPosition()), __file__, "beechcraft_76.xml"
    )
=======
    ivc = get_indep_var_comp(list_inputs(UpdateWingPosition()), __file__, "beechcraft_76.xml")
>>>>>>> eeb806b0

    problem = run_system(UpdateWingPosition(), ivc)
    assert_allclose(
        problem.get_val("data:geometry:wing:MAC:at25percent:x", units="m"),
        3.4550,
        atol=1e-3,
    )

    problem.check_partials(compact_print=True)<|MERGE_RESOLUTION|>--- conflicted
+++ resolved
@@ -220,10 +220,7 @@
 
     problem_cons.check_partials(compact_print=True)
 
-<<<<<<< HEAD
-
-=======
->>>>>>> eeb806b0
+
 def test_advanced_cl():
     xml_file = "beechcraft_76.xml"
 
@@ -299,13 +296,7 @@
 
 
 def test_update_wing_position():
-<<<<<<< HEAD
-    ivc = get_indep_var_comp(
-        list_inputs(UpdateWingPosition()), __file__, "beechcraft_76.xml"
-    )
-=======
     ivc = get_indep_var_comp(list_inputs(UpdateWingPosition()), __file__, "beechcraft_76.xml")
->>>>>>> eeb806b0
 
     problem = run_system(UpdateWingPosition(), ivc)
     assert_allclose(
