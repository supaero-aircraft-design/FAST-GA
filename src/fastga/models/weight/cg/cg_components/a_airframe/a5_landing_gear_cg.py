"""Estimation of landing gear center(s) of gravity."""

#  This file is part of FAST-OAD_CS23 : A framework for rapid Overall Aircraft Design
#  Copyright (C) 2022  ONERA & ISAE-SUPAERO
#  FAST is free software: you can redistribute it and/or modify
#  it under the terms of the GNU General Public License as published by
#  the Free Software Foundation, either version 3 of the License, or
#  (at your option) any later version.
#  This program is distributed in the hope that it will be useful,
#  but WITHOUT ANY WARRANTY; without even the implied warranty of
#  MERCHANTABILITY or FITNESS FOR A PARTICULAR PURPOSE.  See the
#  GNU General Public License for more details.
#  You should have received a copy of the GNU General Public License
#  along with this program.  If not, see <https://www.gnu.org/licenses/>.

import numpy as np
from openmdao.core.explicitcomponent import ExplicitComponent

import fastoad.api as oad

from ..constants import SUBMODEL_LANDING_GEAR_CG

oad.RegisterSubmodel.active_models[
    SUBMODEL_LANDING_GEAR_CG
] = "fastga.submodel.weight.cg.airframe.landing_gear.legacy"


@oad.RegisterSubmodel(
    SUBMODEL_LANDING_GEAR_CG, "fastga.submodel.weight.cg.airframe.landing_gear.legacy"
)
class ComputeLandingGearCG(ExplicitComponent):
    # TODO: Document equations. Cite sources
    """
    Landing gear center of gravity estimation based on the ratio of weight supported by each
    gear.
    """

    def setup(self):

        self.add_input("data:geometry:fuselage:front_length", val=np.nan, units="m")
        self.add_input("data:geometry:wing:MAC:length", val=np.nan, units="m")
        self.add_input("data:geometry:wing:MAC:at25percent:x", val=np.nan, units="m")
        self.add_input("data:weight:aircraft:CG:aft:MAC_position", val=np.nan)
<<<<<<< HEAD
        self.add_input("settings:weight:airframe:landing_gear:front:weight_ratio", val=0.3, desc="Should not be lower than 0.08. Roskam")
        self.add_input("settings:weight:airframe:landing_gear:front:front_fuselage_ratio", val=0.75 ,
                       desc="Position of front landing gear expressed as fuselage front length ratio")
=======
        self.add_input(
            "settings:weight:airframe:landing_gear:front:weight_ratio",
            val=0.3,
        )
        self.add_input(
            "settings:weight:airframe:landing_gear:front:front_fuselage_ratio",
            val=0.75,
        )
>>>>>>> 3ab8af22

        self.add_output("data:weight:airframe:landing_gear:front:CG:x", units="m")
        self.add_output("data:weight:airframe:landing_gear:main:CG:x", units="m")

        self.declare_partials(
            of="data:weight:airframe:landing_gear:front:CG:x",
            wrt="data:geometry:fuselage:front_length",
            method="exact",
        )
        self.declare_partials(
            of="data:weight:airframe:landing_gear:main:CG:x",
            wrt="*",
            method="exact",
        )

    def compute(self, inputs, outputs, discrete_inputs=None, discrete_outputs=None):

        lav = inputs["data:geometry:fuselage:front_length"]
        l0_wing = inputs["data:geometry:wing:MAC:length"]
        fa_length = inputs["data:geometry:wing:MAC:at25percent:x"]
        cg_ratio = inputs["data:weight:aircraft:CG:aft:MAC_position"]
        front_lg_weight_ratio = inputs["settings:weight:airframe:landing_gear:front:weight_ratio"]
<<<<<<< HEAD
        front_lg_fuselage = inputs["settings:weight:airframe:landing_gear:front:front_fuselage_ratio"]
=======
        front_lg_fuselage = inputs[
            "settings:weight:airframe:landing_gear:front:front_fuselage_ratio"
        ]
>>>>>>> 3ab8af22

        # NLG gravity center
        x_cg_a52 = lav * front_lg_fuselage
        # Aft most CG position
        x_cg_aft = fa_length + (cg_ratio - 0.25) * l0_wing
        x_cg_a51 = (x_cg_aft - front_lg_weight_ratio * x_cg_a52) / (1.0 - front_lg_weight_ratio)

        outputs["data:weight:airframe:landing_gear:main:CG:x"] = x_cg_a51
        outputs["data:weight:airframe:landing_gear:front:CG:x"] = x_cg_a52

    def compute_partials(self, inputs, partials, discrete_inputs=None):

        lav = inputs["data:geometry:fuselage:front_length"]
        l0_wing = inputs["data:geometry:wing:MAC:length"]
        fa_length = inputs["data:geometry:wing:MAC:at25percent:x"]
        cg_ratio = inputs["data:weight:aircraft:CG:aft:MAC_position"]
<<<<<<< HEAD
        front_lg_fuselage = inputs["settings:weight:airframe:landing_gear:front:front_fuselage_ratio"]
=======
        front_lg_fuselage = inputs[
            "settings:weight:airframe:landing_gear:front:front_fuselage_ratio"
        ]
>>>>>>> 3ab8af22
        # NLG gravity center
        x_cg_a52 = lav * front_lg_fuselage
        # Aft most CG position
        x_cg_aft = fa_length + (cg_ratio - 0.25) * l0_wing
        front_lg_weight_ratio = inputs["settings:weight:airframe:landing_gear:front:weight_ratio"]

        partials[
            "data:weight:airframe:landing_gear:front:CG:x", "data:geometry:fuselage:front_length"
        ] = front_lg_fuselage

        partials[
            "data:weight:airframe:landing_gear:main:CG:x", "data:geometry:fuselage:front_length"
        ] = (-front_lg_fuselage * front_lg_weight_ratio / (1.0 - front_lg_weight_ratio))
        partials["data:weight:airframe:landing_gear:main:CG:x", "data:geometry:wing:MAC:length"] = (
            cg_ratio - 0.25
        ) / (1.0 - front_lg_weight_ratio)
        partials[
            "data:weight:airframe:landing_gear:main:CG:x", "data:geometry:wing:MAC:at25percent:x"
        ] = 1 / (1.0 - front_lg_weight_ratio)
        partials[
            "data:weight:airframe:landing_gear:main:CG:x",
            "data:weight:aircraft:CG:aft:MAC_position",
        ] = l0_wing / (1.0 - front_lg_weight_ratio)
        partials[
            "data:weight:airframe:landing_gear:main:CG:x",
            "settings:weight:airframe:landing_gear:front:weight_ratio",
        ] = (x_cg_aft - x_cg_a52) / (1.0 - front_lg_weight_ratio) ** 2.0<|MERGE_RESOLUTION|>--- conflicted
+++ resolved
@@ -41,11 +41,6 @@
         self.add_input("data:geometry:wing:MAC:length", val=np.nan, units="m")
         self.add_input("data:geometry:wing:MAC:at25percent:x", val=np.nan, units="m")
         self.add_input("data:weight:aircraft:CG:aft:MAC_position", val=np.nan)
-<<<<<<< HEAD
-        self.add_input("settings:weight:airframe:landing_gear:front:weight_ratio", val=0.3, desc="Should not be lower than 0.08. Roskam")
-        self.add_input("settings:weight:airframe:landing_gear:front:front_fuselage_ratio", val=0.75 ,
-                       desc="Position of front landing gear expressed as fuselage front length ratio")
-=======
         self.add_input(
             "settings:weight:airframe:landing_gear:front:weight_ratio",
             val=0.3,
@@ -54,7 +49,6 @@
             "settings:weight:airframe:landing_gear:front:front_fuselage_ratio",
             val=0.75,
         )
->>>>>>> 3ab8af22
 
         self.add_output("data:weight:airframe:landing_gear:front:CG:x", units="m")
         self.add_output("data:weight:airframe:landing_gear:main:CG:x", units="m")
@@ -77,13 +71,9 @@
         fa_length = inputs["data:geometry:wing:MAC:at25percent:x"]
         cg_ratio = inputs["data:weight:aircraft:CG:aft:MAC_position"]
         front_lg_weight_ratio = inputs["settings:weight:airframe:landing_gear:front:weight_ratio"]
-<<<<<<< HEAD
-        front_lg_fuselage = inputs["settings:weight:airframe:landing_gear:front:front_fuselage_ratio"]
-=======
         front_lg_fuselage = inputs[
             "settings:weight:airframe:landing_gear:front:front_fuselage_ratio"
         ]
->>>>>>> 3ab8af22
 
         # NLG gravity center
         x_cg_a52 = lav * front_lg_fuselage
@@ -100,13 +90,9 @@
         l0_wing = inputs["data:geometry:wing:MAC:length"]
         fa_length = inputs["data:geometry:wing:MAC:at25percent:x"]
         cg_ratio = inputs["data:weight:aircraft:CG:aft:MAC_position"]
-<<<<<<< HEAD
-        front_lg_fuselage = inputs["settings:weight:airframe:landing_gear:front:front_fuselage_ratio"]
-=======
         front_lg_fuselage = inputs[
             "settings:weight:airframe:landing_gear:front:front_fuselage_ratio"
         ]
->>>>>>> 3ab8af22
         # NLG gravity center
         x_cg_a52 = lav * front_lg_fuselage
         # Aft most CG position
